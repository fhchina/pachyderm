package cmds

import (
	"bytes"
	"encoding/base64"
	"fmt"
	"net/url"
	"os"
	"strconv"
	"time"

	"github.com/pachyderm/pachyderm/src/client/version"
	"github.com/pachyderm/pachyderm/src/server/pkg/deploy"
	"github.com/pachyderm/pachyderm/src/server/pkg/deploy/assets"
	_metrics "github.com/pachyderm/pachyderm/src/server/pkg/metrics"
	"github.com/spf13/cobra"
	"go.pedge.io/pkg/cobra"
	"go.pedge.io/pkg/exec"
)

func maybeKcCreate(dryRun bool, manifest *bytes.Buffer) error {
	if dryRun {
		_, err := os.Stdout.Write(manifest.Bytes())
		return err
	}
	return pkgexec.RunIO(
		pkgexec.IO{
			Stdin:  manifest,
			Stdout: os.Stdout,
			Stderr: os.Stderr,
		}, "kubectl", "create", "-f", "-")
}

// DeployCmd returns a cobra command for deploying a pachyderm cluster.
func DeployCmd(metrics bool) *cobra.Command {
	var shards int
	var hostPath string
	var dev bool
	var dryRun bool
	var rethinkdbCacheSize string
	var logLevel string
<<<<<<< HEAD
	cmd := &cobra.Command{
		Use:   "deploy [amazon bucket id secret token region volume-name volume-size-in-GB | google bucket volume-name volume-size-in-GB | microsoft container storage-account-name storage-account-key volume-uri volume-size-in-GB]",
		Short: "Print a kubernetes manifest for a Pachyderm cluster.",
		Long:  "Print a kubernetes manifest for a Pachyderm cluster.",
		Run: pkgcobra.RunBoundedArgs(pkgcobra.Bounds{Min: 0, Max: 8}, func(args []string) (retErr error) {
			if metrics && !dev {
				finalMetrics := _metrics.ReportAndFlushUserAction("Deploy")
				defer func(start time.Time) { finalMetrics(start, retErr) }(time.Now())
			}
			version := version.PrettyPrintVersion(version.Version)
=======
	var opts *assets.AssetOpts

	deployLocal := &cobra.Command{
		Use:   "local",
		Short: "Deploy a single-node Pachyderm cluster with local metadata storage.",
		Long:  "Deploy a single-node Pachyderm cluster with local metadata storage.",
		Run: pkgcobra.RunBoundedArgs(pkgcobra.Bounds{Min: 0, Max: 0}, func(args []string) error {
			manifest := &bytes.Buffer{}
>>>>>>> 7221b09c
			if dev {
				opts.Version = deploy.DevVersionTag
			}
			assets.WriteLocalAssets(manifest, opts, hostPath)
			return maybeKcCreate(dryRun, manifest)
		}),
	}
	deployLocal.Flags().StringVar(&hostPath, "host-path", "/var/pachyderm", "Location on the host machine where PFS metadata will be stored.")
	deployLocal.Flags().BoolVarP(&dev, "dev", "d", false, "Don't use a specific version of pachyderm/pachd.")

	deployGoogle := &cobra.Command{
		Use:   "google <GCS bucket> <GCE persistent disk> <Disk size (in GB)>",
		Short: "Deploy a Pachyderm cluster running on GCP.",
		Long:  "Deploy a Pachyderm cluster running on GCP.",
		Run: pkgcobra.RunBoundedArgs(pkgcobra.Bounds{Min: 3, Max: 3}, func(args []string) error {
			volumeName := args[1]
			volumeSize, err := strconv.Atoi(args[2])
			if err != nil {
				return fmt.Errorf("volume size needs to be an integer; instead got %v", args[2])
			}
<<<<<<< HEAD
			opts := &assets.AssetOpts{
				Shards:             uint64(shards),
				Registry:           registry,
				RethinkdbCacheSize: rethinkdbCacheSize,
				Version:            version,
				LogLevel:           logLevel,
				Metrics:            metrics,
=======
			manifest := &bytes.Buffer{}
			assets.WriteGoogleAssets(manifest, opts, args[0],
				volumeName, volumeSize)
			return maybeKcCreate(dryRun, manifest)
		}),
	}

	deployAmazon := &cobra.Command{
		Use:   "amazon <S3 bucket> <id> <secret> <token> <region> <EBS volume name> <volume size (in GB)>",
		Short: "Deploy a Pachyderm cluster running on AWS.",
		Long:  "Deploy a Pachyderm cluster running on AWS.",
		Run: pkgcobra.RunBoundedArgs(pkgcobra.Bounds{Min: 7, Max: 7}, func(args []string) error {
			volumeName := args[5]
			volumeSize, err := strconv.Atoi(args[6])
			if err != nil {
				return fmt.Errorf("volume size needs to be an integer; instead got %v", args[6])
			}
			manifest := &bytes.Buffer{}
			assets.WriteAmazonAssets(manifest, opts, args[0], args[1], args[2], args[3],
				args[4], volumeName, volumeSize)
			return maybeKcCreate(dryRun, manifest)
		}),
	}

	deployMicrosoft := &cobra.Command{
		Use:   "microsoft <container> <storage account name> <storage account key> <volume uri> <volume size in GB>",
		Short: "Deploy a Pachyderm cluster running on Microsoft Azure.",
		Long:  "Deploy a Pachyderm cluster running on Microsoft Azure.",
		Run: pkgcobra.RunBoundedArgs(pkgcobra.Bounds{Min: 5, Max: 5}, func(args []string) error {
			_, err := base64.StdEncoding.DecodeString(args[2])
			if err != nil {
				return fmt.Errorf("storage-account-key needs to be base64 encoded; instead got '%v'", args[2])
>>>>>>> 7221b09c
			}
			volumeURI, err := url.ParseRequestURI(args[3])
			if err != nil {
				return fmt.Errorf("volume-uri needs to be a well-formed URI; instead got '%v'", args[3])
			}
			volumeSize, err := strconv.Atoi(args[4])
			if err != nil {
				return fmt.Errorf("volume size needs to be an integer; instead got %v", args[4])
			}
			manifest := &bytes.Buffer{}
			assets.WriteMicrosoftAssets(manifest, opts, args[0], args[1], args[2], volumeURI.String(), volumeSize)
			return maybeKcCreate(dryRun, manifest)
		}),
	}

	cmd := &cobra.Command{
		Use:   "deploy amazon|google|microsoft|basic",
		Short: "Deploy a Pachyderm cluster.",
		Long:  "Deploy a Pachyderm cluster.",
		PersistentPreRun: func(*cobra.Command, []string) {
			opts = &assets.AssetOpts{
				Shards:             uint64(shards),
				RethinkdbCacheSize: rethinkdbCacheSize,
				Version:            version.PrettyPrintVersion(version.Version),
				LogLevel:           logLevel,
			}
		},
	}
	cmd.PersistentFlags().IntVarP(&shards, "shards", "s", 32, "The static number of shards for pfs.")
	cmd.PersistentFlags().BoolVarP(&dryRun, "dry-run", "", false, "Don't actually deploy pachyderm to Kubernetes, instead just print the manifest.")
	cmd.PersistentFlags().StringVar(&rethinkdbCacheSize, "rethinkdb-cache-size", "768M", "Size of in-memory cache to use for Pachyderm's RethinkDB instance, "+
		"e.g. \"2G\". Default is \"768M\". Size is specified in bytes, with allowed SI suffixes (M, K, G, Mi, Ki, Gi, etc)")
	cmd.Flags().StringVar(&logLevel, "log-level", "info", "The level of log messages to print options are, from least to most verbose: \"error\", \"info\", \"debug\".")
	cmd.AddCommand(deployLocal)
	cmd.AddCommand(deployAmazon)
	cmd.AddCommand(deployGoogle)
	cmd.AddCommand(deployMicrosoft)
	return cmd
}<|MERGE_RESOLUTION|>--- conflicted
+++ resolved
@@ -39,19 +39,6 @@
 	var dryRun bool
 	var rethinkdbCacheSize string
 	var logLevel string
-<<<<<<< HEAD
-	cmd := &cobra.Command{
-		Use:   "deploy [amazon bucket id secret token region volume-name volume-size-in-GB | google bucket volume-name volume-size-in-GB | microsoft container storage-account-name storage-account-key volume-uri volume-size-in-GB]",
-		Short: "Print a kubernetes manifest for a Pachyderm cluster.",
-		Long:  "Print a kubernetes manifest for a Pachyderm cluster.",
-		Run: pkgcobra.RunBoundedArgs(pkgcobra.Bounds{Min: 0, Max: 8}, func(args []string) (retErr error) {
-			if metrics && !dev {
-				finalMetrics := _metrics.ReportAndFlushUserAction("Deploy")
-				defer func(start time.Time) { finalMetrics(start, retErr) }(time.Now())
-			}
-			version := version.PrettyPrintVersion(version.Version)
-=======
-	var opts *assets.AssetOpts
 
 	deployLocal := &cobra.Command{
 		Use:   "local",
@@ -59,7 +46,6 @@
 		Long:  "Deploy a single-node Pachyderm cluster with local metadata storage.",
 		Run: pkgcobra.RunBoundedArgs(pkgcobra.Bounds{Min: 0, Max: 0}, func(args []string) error {
 			manifest := &bytes.Buffer{}
->>>>>>> 7221b09c
 			if dev {
 				opts.Version = deploy.DevVersionTag
 			}
@@ -80,15 +66,6 @@
 			if err != nil {
 				return fmt.Errorf("volume size needs to be an integer; instead got %v", args[2])
 			}
-<<<<<<< HEAD
-			opts := &assets.AssetOpts{
-				Shards:             uint64(shards),
-				Registry:           registry,
-				RethinkdbCacheSize: rethinkdbCacheSize,
-				Version:            version,
-				LogLevel:           logLevel,
-				Metrics:            metrics,
-=======
 			manifest := &bytes.Buffer{}
 			assets.WriteGoogleAssets(manifest, opts, args[0],
 				volumeName, volumeSize)
@@ -121,7 +98,6 @@
 			_, err := base64.StdEncoding.DecodeString(args[2])
 			if err != nil {
 				return fmt.Errorf("storage-account-key needs to be base64 encoded; instead got '%v'", args[2])
->>>>>>> 7221b09c
 			}
 			volumeURI, err := url.ParseRequestURI(args[3])
 			if err != nil {
@@ -142,11 +118,16 @@
 		Short: "Deploy a Pachyderm cluster.",
 		Long:  "Deploy a Pachyderm cluster.",
 		PersistentPreRun: func(*cobra.Command, []string) {
+			if metrics && !dev {
+				finalMetrics := _metrics.ReportAndFlushUserAction("Deploy")
+				defer func(start time.Time) { finalMetrics(start, retErr) }(time.Now())
+			}
 			opts = &assets.AssetOpts{
 				Shards:             uint64(shards),
 				RethinkdbCacheSize: rethinkdbCacheSize,
 				Version:            version.PrettyPrintVersion(version.Version),
 				LogLevel:           logLevel,
+				Metrics:            metrics,
 			}
 		},
 	}
