// Package ppsutil contains utilities for various PPS-related tasks, which are
// shared by both the PPS API and the worker binary. These utilities include:
// - Getting the RC name and querying k8s reguarding pipelines
// - Reading and writing pipeline resource requests and limits
// - Reading and writing EtcdPipelineInfos and PipelineInfos[1]
//
// [1] Note that PipelineInfo in particular is complicated because it contains
// fields that are not always set or are stored in multiple places
// ('job_state', for example, is not stored in PFS along with the rest of each
// PipelineInfo, because this field is volatile and we cannot commit to PFS
// every time it changes. 'job_counts' is the same, and 'reason' is in etcd
// because it is only updated alongside 'job_state').  As of 12/7/2017, these
// are the only fields not stored in PFS.
package ppsutil

import (
	"bytes"
	"encoding/json"
	"errors"
	"fmt"
	"io"
	"io/ioutil"
	"math"
	"net/http"
	"net/url"
	"os"
	"path"
	"strings"

	"github.com/gogo/protobuf/jsonpb"
	"github.com/gogo/protobuf/proto"
	"github.com/pachyderm/pachyderm/src/client"
	"github.com/pachyderm/pachyderm/src/client/pfs"
	"github.com/pachyderm/pachyderm/src/client/pps"
	ppsclient "github.com/pachyderm/pachyderm/src/client/pps"
	col "github.com/pachyderm/pachyderm/src/server/pkg/collection"
	"github.com/pachyderm/pachyderm/src/server/pkg/ppsconsts"

	etcd "github.com/coreos/etcd/clientv3"
	log "github.com/sirupsen/logrus"
	"golang.org/x/net/context"
	"k8s.io/api/core/v1"
	"k8s.io/apimachinery/pkg/api/resource"
	metav1 "k8s.io/apimachinery/pkg/apis/meta/v1"
	kube "k8s.io/client-go/kubernetes"
)

// PipelineRepo creates a pfs repo for a given pipeline.
func PipelineRepo(pipeline *ppsclient.Pipeline) *pfs.Repo {
	return &pfs.Repo{Name: pipeline.Name}
}

// PipelineRcName generates the name of the k8s replication controller that
// manages a pipeline's workers
func PipelineRcName(name string, version uint64) string {
	// k8s won't allow RC names that contain upper-case letters
	// or underscores
	// TODO: deal with name collision
	name = strings.Replace(name, "_", "-", -1)
	return fmt.Sprintf("pipeline-%s-v%d", strings.ToLower(name), version)
}

// GetRequestsResourceListFromPipeline returns a list of resources that the pipeline,
// minimally requires.
func GetRequestsResourceListFromPipeline(pipelineInfo *pps.PipelineInfo) (*v1.ResourceList, error) {
	return getResourceListFromSpec(pipelineInfo.ResourceRequests, pipelineInfo.CacheSize)
}

func getResourceListFromSpec(resources *pps.ResourceSpec, cacheSize string) (*v1.ResourceList, error) {
	var result v1.ResourceList = make(map[v1.ResourceName]resource.Quantity)
	cpuStr := fmt.Sprintf("%f", resources.Cpu)
	cpuQuantity, err := resource.ParseQuantity(cpuStr)
	if err != nil {
		log.Warnf("error parsing cpu string: %s: %+v", cpuStr, err)
	} else {
		result[v1.ResourceCPU] = cpuQuantity
	}

	memQuantity, err := resource.ParseQuantity(resources.Memory)
	if err != nil {
		log.Warnf("error parsing memory string: %s: %+v", resources.Memory, err)
	} else {
		result[v1.ResourceMemory] = memQuantity
	}

	// Here we are sanity checking.  A pipeline should request at least
	// as much memory as it needs for caching.
	cacheQuantity, err := resource.ParseQuantity(cacheSize)
	if err != nil {
		log.Warnf("error parsing cache string: %s: %+v", cacheSize, err)
	} else if cacheQuantity.Cmp(memQuantity) > 0 {
		result[v1.ResourceMemory] = cacheQuantity
	}

	if resources.Gpu != 0 {
		gpuStr := fmt.Sprintf("%d", resources.Gpu)
		gpuQuantity, err := resource.ParseQuantity(gpuStr)
		if err != nil {
			log.Warnf("error parsing gpu string: %s: %+v", gpuStr, err)
		} else {
			result[v1.ResourceNvidiaGPU] = gpuQuantity
		}
	}
	return &result, nil
}

// GetLimitsResourceListFromPipeline returns a list of resources that the pipeline,
// maximally is limited to.
func GetLimitsResourceListFromPipeline(pipelineInfo *pps.PipelineInfo) (*v1.ResourceList, error) {
	return getResourceListFromSpec(pipelineInfo.ResourceLimits, pipelineInfo.CacheSize)
}

// getNumNodes attempts to retrieve the number of nodes in the current k8s
// cluster
func getNumNodes(kubeClient *kube.Clientset) (int, error) {
	nodeList, err := kubeClient.CoreV1().Nodes().List(metav1.ListOptions{})
	if err != nil {
		return 0, fmt.Errorf("unable to retrieve node list from k8s to determine parallelism: %v", err)
	}
	if len(nodeList.Items) == 0 {
		return 0, fmt.Errorf("pachyderm.pps.jobserver: no k8s nodes found")
	}
	return len(nodeList.Items), nil
}

// GetExpectedNumWorkers computes the expected number of workers that
// pachyderm will start given the ParallelismSpec 'spec'.
//
// This is only exported for testing
func GetExpectedNumWorkers(kubeClient *kube.Clientset, spec *ppsclient.ParallelismSpec) (int, error) {
	if spec == nil || (spec.Constant == 0 && spec.Coefficient == 0) {
		return 1, nil
	} else if spec.Constant > 0 && spec.Coefficient == 0 {
		return int(spec.Constant), nil
	} else if spec.Constant == 0 && spec.Coefficient > 0 {
		// Start ('coefficient' * 'nodes') workers. Determine number of workers
		numNodes, err := getNumNodes(kubeClient)
		if err != nil {
			return 0, err
		}
		result := math.Floor(spec.Coefficient * float64(numNodes))
		return int(math.Max(result, 1)), nil
	}
	return 0, fmt.Errorf("Unable to interpret ParallelismSpec %+v", spec)
}

// GetPipelineInfo retrieves and returns a valid PipelineInfo from PFS. It does
// the PFS read/unmarshalling of bytes as well as filling in missing fields
func GetPipelineInfo(pachClient *client.APIClient, name string, ptr *pps.EtcdPipelineInfo) (*pps.PipelineInfo, error) {
	buf := bytes.Buffer{}
	if err := pachClient.GetFile(ppsconsts.SpecRepo, ptr.SpecCommit.ID, ppsconsts.SpecFile, 0, 0, &buf); err != nil {
		return nil, fmt.Errorf("could not read existing PipelineInfo from PFS: %v", err)
	}
	result := &pps.PipelineInfo{}
	if err := result.Unmarshal(buf.Bytes()); err != nil {
		return nil, fmt.Errorf("could not unmarshal PipelineInfo bytes from PFS: %v", err)
	}
	result.State = ptr.State
	result.Reason = ptr.Reason
	result.JobCounts = ptr.JobCounts
	result.SpecCommit = ptr.SpecCommit
	return result, nil
}

// FailPipeline updates the pipeline's state to failed and sets the failure reason
func FailPipeline(ctx context.Context, etcdClient *etcd.Client, pipelinesCollection col.Collection, pipelineName string, reason string) error {
	_, err := col.NewSTM(ctx, etcdClient, func(stm col.STM) error {
		pipelines := pipelinesCollection.ReadWrite(stm)
		pipelinePtr := new(pps.EtcdPipelineInfo)
		if err := pipelines.Get(pipelineName, pipelinePtr); err != nil {
			return err
		}
		pipelinePtr.State = pps.PipelineState_PIPELINE_FAILURE
		pipelinePtr.Reason = reason
		pipelines.Put(pipelineName, pipelinePtr)
		return nil
	})
	return err
}

// JobInput fills in the commits for a JobInfo
func JobInput(pipelineInfo *pps.PipelineInfo, outputCommitInfo *pfs.CommitInfo) *pps.Input {
	// branchToCommit maps strings of the form "<repo>/<branch>" to PFS commits
	branchToCommit := make(map[string]*pfs.Commit)
	key := path.Join
	for i, provCommit := range outputCommitInfo.Provenance {
		branchToCommit[key(provCommit.Repo.Name, outputCommitInfo.BranchProvenance[i].Name)] = provCommit
	}
	jobInput := proto.Clone(pipelineInfo.Input).(*pps.Input)
	pps.VisitInput(jobInput, func(input *pps.Input) {
		if input.Atom != nil {
			if commit, ok := branchToCommit[key(input.Atom.Repo, input.Atom.Branch)]; ok {
				input.Atom.Commit = commit.ID
			}
		}
		if input.Cron != nil {
			if commit, ok := branchToCommit[key(input.Cron.Repo, "master")]; ok {
				input.Cron.Commit = commit.ID
			}
		}
		if input.Git != nil {
			if commit, ok := branchToCommit[key(input.Git.Name, input.Git.Branch)]; ok {
				input.Git.Commit = commit.ID
			}
		}
	})
	return jobInput
}

<<<<<<< HEAD
// PipelineReqFromInfo converts a PipelineInfo into a CreatePipelineRequest.
func PipelineReqFromInfo(pipelineInfo *ppsclient.PipelineInfo) *ppsclient.CreatePipelineRequest {
	return &ppsclient.CreatePipelineRequest{
		Pipeline:           pipelineInfo.Pipeline,
		Transform:          pipelineInfo.Transform,
		ParallelismSpec:    pipelineInfo.ParallelismSpec,
		Egress:             pipelineInfo.Egress,
		OutputBranch:       pipelineInfo.OutputBranch,
		ScaleDownThreshold: pipelineInfo.ScaleDownThreshold,
		ResourceRequests:   pipelineInfo.ResourceRequests,
		ResourceLimits:     pipelineInfo.ResourceLimits,
		Input:              pipelineInfo.Input,
		Description:        pipelineInfo.Description,
		Incremental:        pipelineInfo.Incremental,
		CacheSize:          pipelineInfo.CacheSize,
		EnableStats:        pipelineInfo.EnableStats,
		Batch:              pipelineInfo.Batch,
		MaxQueueSize:       pipelineInfo.MaxQueueSize,
		Service:            pipelineInfo.Service,
		ChunkSpec:          pipelineInfo.ChunkSpec,
		DatumTimeout:       pipelineInfo.DatumTimeout,
		JobTimeout:         pipelineInfo.JobTimeout,
		Salt:               pipelineInfo.Salt,
	}
}

// PipelineManifestReader helps with unmarshalling pipeline configs from JSON. It's used by
// create-pipeline and update-pipeline
type PipelineManifestReader struct {
	buf     bytes.Buffer
	decoder *json.Decoder
}

// NewPipelineManifestReader creates a new manifest reader from a path.
func NewPipelineManifestReader(path string) (result *PipelineManifestReader, retErr error) {
	result = &PipelineManifestReader{}
	var pipelineReader io.Reader
	if path == "-" {
		pipelineReader = io.TeeReader(os.Stdin, &result.buf)
		fmt.Print("Reading from stdin.\n")
	} else if url, err := url.Parse(path); err == nil && url.Scheme != "" {
		resp, err := http.Get(url.String())
		if err != nil {
			return nil, err
		}
		defer func() {
			if err := resp.Body.Close(); err != nil && retErr == nil {
				retErr = err
			}
		}()
		rawBytes, err := ioutil.ReadAll(resp.Body)
		if err != nil {
			return nil, err
		}
		pipelineReader = io.TeeReader(strings.NewReader(string(rawBytes)), &result.buf)
	} else {
		rawBytes, err := ioutil.ReadFile(path)
		if err != nil {
			return nil, err
		}

		pipelineReader = io.TeeReader(strings.NewReader(string(rawBytes)), &result.buf)
	}
	result.decoder = json.NewDecoder(pipelineReader)
	return result, nil
}

// NextCreatePipelineRequest gets the next request from the manifest reader.
func (r *PipelineManifestReader) NextCreatePipelineRequest() (*ppsclient.CreatePipelineRequest, error) {
	var result ppsclient.CreatePipelineRequest
	if err := jsonpb.UnmarshalNext(r.decoder, &result); err != nil {
		if err == io.EOF {
			return nil, err
		}
		return nil, fmt.Errorf("malformed pipeline spec: %s", err)
	}
	return &result, nil
}

// DescribeSyntaxError describes a syntax error encountered parsing json.
func DescribeSyntaxError(originalErr error, parsedBuffer bytes.Buffer) error {

	sErr, ok := originalErr.(*json.SyntaxError)
	if !ok {
		return originalErr
	}

	buffer := make([]byte, sErr.Offset)
	parsedBuffer.Read(buffer)

	lineOffset := strings.LastIndex(string(buffer[:len(buffer)-1]), "\n")
	if lineOffset == -1 {
		lineOffset = 0
	}

	lines := strings.Split(string(buffer[:len(buffer)-1]), "\n")
	lineNumber := len(lines)

	descriptiveErrorString := fmt.Sprintf("Syntax Error on line %v:\n%v\n%v^\n%v\n",
		lineNumber,
		string(buffer[lineOffset:]),
		strings.Repeat(" ", int(sErr.Offset)-2-lineOffset),
		originalErr,
	)

	return errors.New(descriptiveErrorString)
}

// IsDone returns 'true' if 'state' indicates that the job is done (i.e. the
// state will not change later: SUCCESS, FAILURE, KILLED) and 'false'
=======
// IsTerminal returns 'true' if 'state' indicates that the job is done (i.e.
// the state will not change later: SUCCESS, FAILURE, KILLED) and 'false'
>>>>>>> ee33b053
// otherwise.
func IsTerminal(state pps.JobState) bool {
	switch state {
	case pps.JobState_JOB_SUCCESS, pps.JobState_JOB_FAILURE, pps.JobState_JOB_KILLED:
		return true
	case pps.JobState_JOB_STARTING, pps.JobState_JOB_RUNNING:
		return false
	default:
		panic(fmt.Sprintf("unrecognized job state: %s", state))
	}
}<|MERGE_RESOLUTION|>--- conflicted
+++ resolved
@@ -207,7 +207,6 @@
 	return jobInput
 }
 
-<<<<<<< HEAD
 // PipelineReqFromInfo converts a PipelineInfo into a CreatePipelineRequest.
 func PipelineReqFromInfo(pipelineInfo *ppsclient.PipelineInfo) *ppsclient.CreatePipelineRequest {
 	return &ppsclient.CreatePipelineRequest{
@@ -316,12 +315,8 @@
 	return errors.New(descriptiveErrorString)
 }
 
-// IsDone returns 'true' if 'state' indicates that the job is done (i.e. the
-// state will not change later: SUCCESS, FAILURE, KILLED) and 'false'
-=======
 // IsTerminal returns 'true' if 'state' indicates that the job is done (i.e.
 // the state will not change later: SUCCESS, FAILURE, KILLED) and 'false'
->>>>>>> ee33b053
 // otherwise.
 func IsTerminal(state pps.JobState) bool {
 	switch state {
