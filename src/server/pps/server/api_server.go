--- conflicted
+++ resolved
@@ -344,9 +344,8 @@
 	pachClient := a.getPachClient().WithCtx(ctx)
 	ctx = pachClient.Ctx() // pachClient will propagate auth info
 
-<<<<<<< HEAD
 	job := &pps.Job{uuid.NewWithoutDashes()}
-	_, err = col.NewSTM(ctx, a.etcdClient, func(stm col.STM) error {
+	_, err := col.NewSTM(ctx, a.etcdClient, func(stm col.STM) error {
 		jobPtr := &pps.EtcdJobInfo{
 			Job:          job,
 			OutputCommit: request.OutputCommit,
@@ -354,67 +353,6 @@
 			Stats:        &pps.ProcessStats{},
 		}
 		return a.updateJobState(stm, jobPtr, pps.JobState_JOB_STARTING)
-=======
-	job := &pps.Job{uuid.NewWithoutUnderscores()}
-	pps.SortInput(request.Input)
-	_, err := col.NewSTM(ctx, a.etcdClient, func(stm col.STM) error {
-		jobInfo := &pps.JobInfo{
-			Job:              job,
-			Transform:        request.Transform,
-			Pipeline:         request.Pipeline,
-			ParallelismSpec:  request.ParallelismSpec,
-			Input:            request.Input,
-			OutputRepo:       request.OutputRepo,
-			OutputCommit:     request.OutputCommit,
-			OutputBranch:     request.OutputBranch,
-			Started:          now(),
-			Finished:         nil,
-			Service:          request.Service,
-			ParentJob:        request.ParentJob,
-			ResourceRequests: request.ResourceRequests,
-			ResourceLimits:   request.ResourceLimits,
-			NewBranch:        request.NewBranch,
-			Incremental:      request.Incremental,
-			Stats:            &pps.ProcessStats{},
-			EnableStats:      request.EnableStats,
-			Salt:             request.Salt,
-			PipelineVersion:  request.PipelineVersion,
-			Batch:            request.Batch,
-			ChunkSpec:        request.ChunkSpec,
-			DatumTimeout:     request.DatumTimeout,
-			JobTimeout:       request.JobTimeout,
-		}
-		if request.Pipeline != nil {
-			pipelinePtr := pps.EtcdPipelineInfo{}
-			if err := a.pipelines.ReadWrite(stm).Get(request.Pipeline.Name, &pipelinePtr); err != nil {
-				return err
-			}
-			pipelineInfo, err := ppsutil.GetPipelineInfo(pachClient, request.Pipeline.Name, &pipelinePtr)
-			if err != nil {
-				return err
-			}
-			if jobInfo.Salt != pipelineInfo.Salt || jobInfo.PipelineVersion != pipelineInfo.Version {
-				return fmt.Errorf("job is made from an outdated version of the pipeline")
-			}
-			jobInfo.Transform = pipelineInfo.Transform
-			jobInfo.ParallelismSpec = pipelineInfo.ParallelismSpec
-			jobInfo.OutputRepo = &pfs.Repo{pipelineInfo.Pipeline.Name}
-			jobInfo.OutputBranch = pipelineInfo.OutputBranch
-			jobInfo.Egress = pipelineInfo.Egress
-			jobInfo.ResourceRequests = pipelineInfo.ResourceRequests
-			jobInfo.ResourceLimits = pipelineInfo.ResourceLimits
-			jobInfo.Incremental = pipelineInfo.Incremental
-			jobInfo.EnableStats = pipelineInfo.EnableStats
-		} else {
-			if jobInfo.OutputRepo == nil {
-				jobInfo.OutputRepo = &pfs.Repo{job.ID}
-			}
-		}
-		if err := a.validateJob(pachClient, jobInfo); err != nil {
-			return err
-		}
-		return a.updateJobState(stm, jobInfo, pps.JobState_JOB_STARTING)
->>>>>>> 9dbc9610
 	})
 	if err != nil {
 		return nil, err
@@ -1026,23 +964,13 @@
 		} else if request.Job != nil {
 			// If user provides a job, lookup the pipeline from the job info, and then
 			// get the pipeline RC
-<<<<<<< HEAD
 			var jobPtr pps.EtcdJobInfo
-			err := a.jobs.ReadOnly(ctx).Get(request.Job.ID, &jobPtr)
-=======
-			var jobInfo pps.JobInfo
-			err = a.jobs.ReadOnly(ctx).Get(request.Job.ID, &jobInfo)
->>>>>>> 9dbc9610
+			err = a.jobs.ReadOnly(ctx).Get(request.Job.ID, &jobPtr)
 			if err != nil {
 				return fmt.Errorf("could not get job information for \"%s\": %v", request.Job.ID, err)
 			}
-<<<<<<< HEAD
 			statsCommit = jobPtr.StatsCommit
-			pipelineInfo, err = a.inspectPipeline(ctx, pachClient, jobPtr.Pipeline.Name)
-=======
-			statsCommit = jobInfo.StatsCommit
-			pipelineInfo, err = a.inspectPipeline(pachClient, jobInfo.Pipeline.Name)
->>>>>>> 9dbc9610
+			pipelineInfo, err = a.inspectPipeline(pachClient, jobPtr.Pipeline.Name)
 		}
 		if err != nil {
 			return fmt.Errorf("could not get pipeline information for %s: %v", request.Pipeline.Name, err)
@@ -1910,21 +1838,13 @@
 
 	var eg errgroup.Group
 	// Delete EtcdPipelineInfo
-<<<<<<< HEAD
-	if _, err := col.NewSTM(ctx, a.etcdClient, func(stm col.STM) error {
-		return a.pipelines.ReadWrite(stm).Delete(request.Pipeline.Name)
-	}); err != nil {
-		return nil, fmt.Errorf("collection.Delete: %v", err)
-	}
-
-=======
 	eg.Go(func() error {
-		_, err := col.NewSTM(ctx, a.etcdClient, func(stm col.STM) error {
+		if _, err := col.NewSTM(ctx, a.etcdClient, func(stm col.STM) error {
 			return a.pipelines.ReadWrite(stm).Delete(request.Pipeline.Name)
-		})
-		return err
+		}); err != nil {
+			return nil, fmt.Errorf("collection.Delete: %v", err)
+		}
 	})
->>>>>>> 9dbc9610
 	// Delete pipeline's workers
 	eg.Go(func() error {
 		return a.deleteWorkersForPipeline(pipelineInfo)
