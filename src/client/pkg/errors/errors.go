--- conflicted
+++ resolved
@@ -33,11 +33,7 @@
 	WithStack = errors.WithStack
 )
 
-<<<<<<< HEAD
-// StackTrace is the type used for a stack trace
-=======
 // StackTrace is stack of Frames from innermost (newest) to outermost (oldest).
->>>>>>> 3f5dfed2
 type StackTrace = errors.StackTrace
 
 // EnsureStack will add a stack onto the given error only if it does not already
@@ -55,13 +51,7 @@
 }
 
 // Frame is the type of a StackFrame, it is an alias for errors.Frame.
-<<<<<<< HEAD
-type Frame struct {
-	errors.Frame
-}
-=======
 type Frame struct{ errors.Frame }
->>>>>>> 3f5dfed2
 
 // Callers returns an errors.StackTrace for the place at which it's called.
 func Callers() errors.StackTrace {
