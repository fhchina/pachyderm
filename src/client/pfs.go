package client

import (
	"bytes"
	"context"
	"io"
	"path/filepath"

	"github.com/gogo/protobuf/types"
	"github.com/pachyderm/pachyderm/src/client/pfs"
	"github.com/pachyderm/pachyderm/src/client/pkg/grpcutil"
)

// NewRepo creates a pfs.Repo.
func NewRepo(repoName string) *pfs.Repo {
	return &pfs.Repo{Name: repoName}
}

// NewBranch creates a pfs.Branch
func NewBranch(repoName string, branchName string) *pfs.Branch {
	return &pfs.Branch{
		Repo: NewRepo(repoName),
		Name: branchName,
	}
}

// NewCommit creates a pfs.Commit.
func NewCommit(repoName string, commitID string) *pfs.Commit {
	return &pfs.Commit{
		Repo: NewRepo(repoName),
		ID:   commitID,
	}
}

// NewFile creates a pfs.File.
func NewFile(repoName string, commitID string, path string) *pfs.File {
	return &pfs.File{
		Commit: NewCommit(repoName, commitID),
		Path:   path,
	}
}

// NewBlock creates a pfs.Block.
func NewBlock(hash string) *pfs.Block {
	return &pfs.Block{
		Hash: hash,
	}
}

// CreateRepo creates a new Repo object in pfs with the given name. Repos are
// the top level data object in pfs and should be used to store data of a
// similar type. For example rather than having a single Repo for an entire
// project you might have separate Repos for logs, metrics, database dumps etc.
func (c APIClient) CreateRepo(repoName string) error {
	_, err := c.PfsAPIClient.CreateRepo(
		c.Ctx(),
		&pfs.CreateRepoRequest{
			Repo: NewRepo(repoName),
		},
	)
	return grpcutil.ScrubGRPC(err)
}

// InspectRepo returns info about a specific Repo.
func (c APIClient) InspectRepo(repoName string) (*pfs.RepoInfo, error) {
	resp, err := c.PfsAPIClient.InspectRepo(
		c.Ctx(),
		&pfs.InspectRepoRequest{
			Repo: NewRepo(repoName),
		},
	)
	if err != nil {
		return nil, grpcutil.ScrubGRPC(err)
	}
	return resp, nil
}

// ListRepo returns info about all Repos.
// provenance specifies a set of provenance repos, only repos which have ALL of
// the specified repos as provenance will be returned unless provenance is nil
// in which case it is ignored.
func (c APIClient) ListRepo(provenance []string) ([]*pfs.RepoInfo, error) {
	request := &pfs.ListRepoRequest{}
	for _, repoName := range provenance {
		request.Provenance = append(request.Provenance, NewRepo(repoName))
	}
	repoInfos, err := c.PfsAPIClient.ListRepo(
		c.Ctx(),
		request,
	)
	if err != nil {
		return nil, grpcutil.ScrubGRPC(err)
	}
	return repoInfos.RepoInfo, nil
}

// DeleteRepo deletes a repo and reclaims the storage space it was using. Note
// that as of 1.0 we do not reclaim the blocks that the Repo was referencing,
// this is because they may also be referenced by other Repos and deleting them
// would make those Repos inaccessible. This will be resolved in later
// versions.
// If "force" is set to true, the repo will be removed regardless of errors.
// This argument should be used with care.
func (c APIClient) DeleteRepo(repoName string, force bool) error {
	_, err := c.PfsAPIClient.DeleteRepo(
		c.Ctx(),
		&pfs.DeleteRepoRequest{
			Repo:  NewRepo(repoName),
			Force: force,
		},
	)
	return err
}

// StartCommit begins the process of committing data to a Repo. Once started
// you can write to the Commit with PutFile and when all the data has been
// written you must finish the Commit with FinishCommit. NOTE, data is not
// persisted until FinishCommit is called.
// branch is a more convenient way to build linear chains of commits. When a
// commit is started with a non empty branch the value of branch becomes an
// alias for the created Commit. This enables a more intuitive access pattern.
// When the commit is started on a branch the previous head of the branch is
// used as the parent of the commit.
func (c APIClient) StartCommit(repoName string, branch string) (*pfs.Commit, error) {
	commit, err := c.PfsAPIClient.StartCommit(
		c.Ctx(),
		&pfs.StartCommitRequest{
			Parent: &pfs.Commit{
				Repo: &pfs.Repo{
					Name: repoName,
				},
			},
			Branch: branch,
		},
	)
	if err != nil {
		return nil, grpcutil.ScrubGRPC(err)
	}
	return commit, nil
}

// BuildCommit builds a commit in a single call from an existing HashTree that
// has already been written to the object store. Note this is a more advanced
// pattern for creating commits that's mostly used internally.
func (c APIClient) BuildCommit(repoName string, branch string, parent string, treeObject string) (*pfs.Commit, error) {
	commit, err := c.PfsAPIClient.BuildCommit(
		c.Ctx(),
		&pfs.BuildCommitRequest{
			Parent: NewCommit(repoName, parent),
			Branch: branch,
			Tree:   &pfs.Object{treeObject},
		},
	)
	if err != nil {
		return nil, grpcutil.ScrubGRPC(err)
	}
	return commit, nil
}

// StartCommitParent begins the process of committing data to a Repo. Once started
// you can write to the Commit with PutFile and when all the data has been
// written you must finish the Commit with FinishCommit. NOTE, data is not
// persisted until FinishCommit is called.
// branch is a more convenient way to build linear chains of commits. When a
// commit is started with a non empty branch the value of branch becomes an
// alias for the created Commit. This enables a more intuitive access pattern.
// When the commit is started on a branch the previous head of the branch is
// used as the parent of the commit.
// parentCommit specifies the parent Commit, upon creation the new Commit will
// appear identical to the parent Commit, data can safely be added to the new
// commit without affecting the contents of the parent Commit. You may pass ""
// as parentCommit in which case the new Commit will have no parent and will
// initially appear empty.
func (c APIClient) StartCommitParent(repoName string, branch string, parentCommit string) (*pfs.Commit, error) {
	commit, err := c.PfsAPIClient.StartCommit(
		c.Ctx(),
		&pfs.StartCommitRequest{
			Parent: &pfs.Commit{
				Repo: &pfs.Repo{
					Name: repoName,
				},
				ID: parentCommit,
			},
			Branch: branch,
		},
	)
	if err != nil {
		return nil, grpcutil.ScrubGRPC(err)
	}
	return commit, nil
}

// FinishCommit ends the process of committing data to a Repo and persists the
// Commit. Once a Commit is finished the data becomes immutable and future
// attempts to write to it with PutFile will error.
func (c APIClient) FinishCommit(repoName string, commitID string) error {
	_, err := c.PfsAPIClient.FinishCommit(
		c.Ctx(),
		&pfs.FinishCommitRequest{
			Commit: NewCommit(repoName, commitID),
		},
	)
	return grpcutil.ScrubGRPC(err)
}

// InspectCommit returns info about a specific Commit.
func (c APIClient) InspectCommit(repoName string, commitID string) (*pfs.CommitInfo, error) {
	commitInfo, err := c.PfsAPIClient.InspectCommit(
		c.Ctx(),
		&pfs.InspectCommitRequest{
			Commit: NewCommit(repoName, commitID),
		},
	)
	if err != nil {
		return nil, grpcutil.ScrubGRPC(err)
	}
	return commitInfo, nil
}

// ListCommit lists commits.
// If only `repo` is given, all commits in the repo are returned.
// If `to` is given, only the ancestors of `to`, including `to` itself,
// are considered.
// If `from` is given, only the descendents of `from`, including `from`
// itself, are considered.
// `number` determines how many commits are returned.  If `number` is 0,
// all commits that match the aforementioned criteria are returned.
func (c APIClient) ListCommit(repoName string, to string, from string, number uint64) ([]*pfs.CommitInfo, error) {
	req := &pfs.ListCommitRequest{
		Repo:   NewRepo(repoName),
		Number: number,
	}
	if from != "" {
		req.From = NewCommit(repoName, from)
	}
	if to != "" {
		req.To = NewCommit(repoName, to)
	}
	stream, err := c.PfsAPIClient.ListCommitStream(c.Ctx(), req)
	if err != nil {
		return nil, grpcutil.ScrubGRPC(err)
	}
	var result []*pfs.CommitInfo
	for {
		ci, err := stream.Recv()
		if err == io.EOF {
			break
		} else if err != nil {
			return nil, grpcutil.ScrubGRPC(err)
		}
		result = append(result, ci)

	}
	return result, nil
}

// ListCommitByRepo lists all commits in a repo.
func (c APIClient) ListCommitByRepo(repoName string) ([]*pfs.CommitInfo, error) {
	return c.ListCommit(repoName, "", "", 0)
}

// CreateBranch creates a new branch
func (c APIClient) CreateBranch(repoName string, branch string, commit string, provenance []*pfs.Branch) error {
	var head *pfs.Commit
	if commit != "" {
		head = NewCommit(repoName, commit)
	}
	_, err := c.PfsAPIClient.CreateBranch(
		c.Ctx(),
		&pfs.CreateBranchRequest{
			Branch:     NewBranch(repoName, branch),
			Head:       head,
			Provenance: provenance,
		},
	)
	return grpcutil.ScrubGRPC(err)
}

// InspectBranch returns information on a specific PFS branch
func (c APIClient) InspectBranch(repoName string, branch string) (*pfs.BranchInfo, error) {
	branchInfo, err := c.PfsAPIClient.InspectBranch(
		c.Ctx(),
		&pfs.InspectBranchRequest{
			Branch: NewBranch(repoName, branch),
		},
	)
	return branchInfo, grpcutil.ScrubGRPC(err)
}

// ListBranch lists the active branches on a Repo.
func (c APIClient) ListBranch(repoName string) ([]*pfs.BranchInfo, error) {
	branchInfos, err := c.PfsAPIClient.ListBranch(
		c.Ctx(),
		&pfs.ListBranchRequest{
			Repo: NewRepo(repoName),
		},
	)
	if err != nil {
		return nil, grpcutil.ScrubGRPC(err)
	}
	return branchInfos.BranchInfo, nil
}

// DeleteBranch deletes a branch, but leaves the commits themselves intact.
// In other words, those commits can still be accessed via commit IDs and
// other branches they happen to be on.
func (c APIClient) DeleteBranch(repoName string, branch string) error {
	_, err := c.PfsAPIClient.DeleteBranch(
		c.Ctx(),
		&pfs.DeleteBranchRequest{
			Branch: NewBranch(repoName, branch),
		},
	)
	return grpcutil.ScrubGRPC(err)
}

<<<<<<< HEAD
// SetBranch sets a commit and its ancestors as a branch.
// SetBranch is deprecated in favor of CommitBranch.
func (c APIClient) SetBranch(repoName string, commit string, branch string) error {
	return c.CreateBranch(repoName, branch, commit, nil)
}

// DeleteCommit deletes a commit.
// Note it is currently not implemented.
=======
// DeleteCommit deletes an unfinished commit.
>>>>>>> e495201b
func (c APIClient) DeleteCommit(repoName string, commitID string) error {
	_, err := c.PfsAPIClient.DeleteCommit(
		c.Ctx(),
		&pfs.DeleteCommitRequest{
			Commit: NewCommit(repoName, commitID),
		},
	)
	return grpcutil.ScrubGRPC(err)
}

// FlushCommit returns an iterator that returns commits that have the
// specified `commits` as provenance.  Note that the iterator can block if
// jobs have not successfully completed. This in effect waits for all of the
// jobs that are triggered by a set of commits to complete.
//
// If toRepos is not nil then only the commits up to and including those
// repos will be considered, otherwise all repos are considered.
//
// Note that it's never necessary to call FlushCommit to run jobs, they'll
// run no matter what, FlushCommit just allows you to wait for them to
// complete and see their output once they do.
func (c APIClient) FlushCommit(commits []*pfs.Commit, toRepos []*pfs.Repo) (CommitInfoIterator, error) {
	ctx, cancel := context.WithCancel(c.Ctx())
	stream, err := c.PfsAPIClient.FlushCommit(
		ctx,
		&pfs.FlushCommitRequest{
			Commits: commits,
			ToRepos: toRepos,
		},
	)
	if err != nil {
		cancel()
		return nil, grpcutil.ScrubGRPC(err)
	}
	return &commitInfoIterator{stream, cancel}, nil
}

// CommitInfoIterator wraps a stream of commits and makes them easy to iterate.
type CommitInfoIterator interface {
	Next() (*pfs.CommitInfo, error)
	Close()
}

type commitInfoIterator struct {
	stream pfs.API_SubscribeCommitClient
	cancel context.CancelFunc
}

func (c *commitInfoIterator) Next() (*pfs.CommitInfo, error) {
	return c.stream.Recv()
}

func (c *commitInfoIterator) Close() {
	c.cancel()
	// this is completely retarded, but according to this thread it's
	// necessary for closing a server-side stream from the client side.
	// https://github.com/grpc/grpc-go/issues/188
	for {
		if _, err := c.stream.Recv(); err != nil {
			break
		}
	}
}

// SubscribeCommit is like ListCommit but it keeps listening for commits as
// they come in.
func (c APIClient) SubscribeCommit(repo string, branch string, from string) (CommitInfoIterator, error) {
	ctx, cancel := context.WithCancel(c.Ctx())
	req := &pfs.SubscribeCommitRequest{
		Repo:   NewRepo(repo),
		Branch: branch,
	}
	if from != "" {
		req.From = NewCommit(repo, from)
	}
	stream, err := c.PfsAPIClient.SubscribeCommit(ctx, req)
	if err != nil {
		cancel()
		return nil, grpcutil.ScrubGRPC(err)
	}
	return &commitInfoIterator{stream, cancel}, nil
}

// PutObject puts a value into the object store and tags it with 0 or more tags.
func (c APIClient) PutObject(_r io.Reader, tags ...string) (object *pfs.Object, _ int64, retErr error) {
	r := grpcutil.ReaderWrapper{_r}
	w, err := c.newPutObjectWriteCloser(tags...)
	if err != nil {
		return nil, 0, grpcutil.ScrubGRPC(err)
	}
	defer func() {
		if err := w.Close(); err != nil && retErr == nil {
			retErr = grpcutil.ScrubGRPC(err)
		}
		if retErr == nil {
			object = w.object
		}
	}()
	buf := grpcutil.GetBuffer()
	defer grpcutil.PutBuffer(buf)
	written, err := io.CopyBuffer(w, r, buf)
	if err != nil {
		return nil, 0, grpcutil.ScrubGRPC(err)
	}
	// return value set by deferred function
	return nil, written, nil
}

// PutObjectSplit is the same as PutObject except that the data is splitted
// into several smaller objects.  This is primarily useful if you'd like to
// be able to resume upload.
func (c APIClient) PutObjectSplit(_r io.Reader) (objects []*pfs.Object, _ int64, retErr error) {
	r := grpcutil.ReaderWrapper{_r}
	w, err := c.newPutObjectSplitWriteCloser()
	if err != nil {
		return nil, 0, grpcutil.ScrubGRPC(err)
	}
	defer func() {
		if err := w.Close(); err != nil && retErr == nil {
			retErr = grpcutil.ScrubGRPC(err)
		}
		if retErr == nil {
			objects = w.objects
		}
	}()
	buf := grpcutil.GetBuffer()
	defer grpcutil.PutBuffer(buf)
	written, err := io.CopyBuffer(w, r, buf)
	if err != nil {
		return nil, 0, grpcutil.ScrubGRPC(err)
	}
	// return value set by deferred function
	return nil, written, nil
}

// GetObject gets an object out of the object store by hash.
func (c APIClient) GetObject(hash string, writer io.Writer) error {
	getObjectClient, err := c.ObjectAPIClient.GetObject(
		c.Ctx(),
		&pfs.Object{Hash: hash},
	)
	if err != nil {
		return grpcutil.ScrubGRPC(err)
	}
	if err := grpcutil.WriteFromStreamingBytesClient(getObjectClient, writer); err != nil {
		return grpcutil.ScrubGRPC(err)
	}
	return nil
}

// ReadObject gets an object by hash and returns it directly as []byte.
func (c APIClient) ReadObject(hash string) ([]byte, error) {
	var buffer bytes.Buffer
	if err := c.GetObject(hash, &buffer); err != nil {
		return nil, err
	}
	return buffer.Bytes(), nil
}

// GetObjects gets several objects out of the object store by hash.
func (c APIClient) GetObjects(hashes []string, offset uint64, size uint64, totalSize uint64, writer io.Writer) error {
	var objects []*pfs.Object
	for _, hash := range hashes {
		objects = append(objects, &pfs.Object{Hash: hash})
	}
	getObjectsClient, err := c.ObjectAPIClient.GetObjects(
		c.Ctx(),
		&pfs.GetObjectsRequest{
			Objects:     objects,
			OffsetBytes: offset,
			SizeBytes:   size,
			TotalSize:   totalSize,
		},
	)
	if err != nil {
		return grpcutil.ScrubGRPC(err)
	}
	if err := grpcutil.WriteFromStreamingBytesClient(getObjectsClient, writer); err != nil {
		return grpcutil.ScrubGRPC(err)
	}
	return nil
}

// ReadObjects gets  several objects by hash and returns them directly as []byte.
func (c APIClient) ReadObjects(hashes []string, offset uint64, size uint64) ([]byte, error) {
	var buffer bytes.Buffer
	if err := c.GetObjects(hashes, offset, size, 0, &buffer); err != nil {
		return nil, err
	}
	return buffer.Bytes(), nil
}

// TagObject applies a tag to an existing object.
func (c APIClient) TagObject(hash string, tags ...string) error {
	var _tags []*pfs.Tag
	for _, tag := range tags {
		_tags = append(_tags, &pfs.Tag{Name: tag})
	}
	if _, err := c.ObjectAPIClient.TagObject(
		c.Ctx(),
		&pfs.TagObjectRequest{
			Object: &pfs.Object{Hash: hash},
			Tags:   _tags,
		},
	); err != nil {
		return grpcutil.ScrubGRPC(err)
	}
	return nil
}

// InspectObject returns info about an Object.
func (c APIClient) InspectObject(hash string) (*pfs.ObjectInfo, error) {
	value, err := c.ObjectAPIClient.InspectObject(
		c.Ctx(),
		&pfs.Object{Hash: hash},
	)
	if err != nil {
		return nil, grpcutil.ScrubGRPC(err)
	}
	return value, nil
}

// GetTag gets an object out of the object store by tag.
func (c APIClient) GetTag(tag string, writer io.Writer) error {
	getTagClient, err := c.ObjectAPIClient.GetTag(
		c.Ctx(),
		&pfs.Tag{Name: tag},
	)
	if err != nil {
		return grpcutil.ScrubGRPC(err)
	}
	if err := grpcutil.WriteFromStreamingBytesClient(getTagClient, writer); err != nil {
		return grpcutil.ScrubGRPC(err)
	}
	return nil
}

// ReadTag gets an object by tag and returns it directly as []byte.
func (c APIClient) ReadTag(tag string) ([]byte, error) {
	var buffer bytes.Buffer
	if err := c.GetTag(tag, &buffer); err != nil {
		return nil, err
	}
	return buffer.Bytes(), nil
}

// Compact forces compaction of objects.
func (c APIClient) Compact() error {
	_, err := c.ObjectAPIClient.Compact(
		c.Ctx(),
		&types.Empty{},
	)
	return err
}

// PutFileWriter writes a file to PFS.
// NOTE: PutFileWriter returns an io.WriteCloser you must call Close on it when
// you are done writing.
func (c APIClient) PutFileWriter(repoName string, commitID string, path string) (io.WriteCloser, error) {
	return c.newPutFileWriteCloser(repoName, commitID, path, pfs.Delimiter_NONE, 0, 0, nil)
}

// PutFileSplitWriter writes a multiple files to PFS by splitting up the data
// that is written to it.
// NOTE: PutFileSplitWriter returns an io.WriteCloser you must call Close on it when
// you are done writing.
func (c APIClient) PutFileSplitWriter(repoName string, commitID string, path string,
	delimiter pfs.Delimiter, targetFileDatums int64, targetFileBytes int64, overwrite bool) (io.WriteCloser, error) {
	var overwriteIndex *pfs.OverwriteIndex
	if overwrite {
		overwriteIndex = &pfs.OverwriteIndex{0}
	}
	return c.newPutFileWriteCloser(repoName, commitID, path, delimiter, targetFileDatums, targetFileBytes, overwriteIndex)
}

// PutFile writes a file to PFS from a reader.
func (c APIClient) PutFile(repoName string, commitID string, path string, reader io.Reader) (_ int, retErr error) {
	if c.streamSemaphore != nil {
		c.streamSemaphore <- struct{}{}
		defer func() { <-c.streamSemaphore }()
	}
	return c.PutFileSplit(repoName, commitID, path, pfs.Delimiter_NONE, 0, 0, false, reader)
}

// PutFileOverwrite is like PutFile but it overwrites the file rather than
// appending to it.  overwriteIndex allows you to specify the index of the
// object starting from which you'd like to overwrite.  If you want to
// overwrite the entire file, specify an index of 0.
func (c APIClient) PutFileOverwrite(repoName string, commitID string, path string, reader io.Reader, overwriteIndex int64) (_ int, retErr error) {
	writer, err := c.newPutFileWriteCloser(repoName, commitID, path, pfs.Delimiter_NONE, 0, 0, &pfs.OverwriteIndex{overwriteIndex})
	if err != nil {
		return 0, grpcutil.ScrubGRPC(err)
	}
	defer func() {
		if err := writer.Close(); err != nil && retErr == nil {
			retErr = err
		}
	}()
	written, err := io.Copy(writer, reader)
	return int(written), err
}

//PutFileSplit writes a file to PFS from a reader
// delimiter is used to tell PFS how to break the input into blocks
func (c APIClient) PutFileSplit(repoName string, commitID string, path string, delimiter pfs.Delimiter, targetFileDatums int64, targetFileBytes int64, overwrite bool, reader io.Reader) (_ int, retErr error) {
	writer, err := c.PutFileSplitWriter(repoName, commitID, path, delimiter, targetFileDatums, targetFileBytes, overwrite)
	if err != nil {
		return 0, grpcutil.ScrubGRPC(err)
	}
	defer func() {
		if err := writer.Close(); err != nil && retErr == nil {
			retErr = err
		}
	}()
	written, err := io.Copy(writer, reader)
	return int(written), err
}

// PutFileURL puts a file using the content found at a URL.
// The URL is sent to the server which performs the request.
// recursive allow for recursive scraping of some types URLs for example on s3:// urls.
func (c APIClient) PutFileURL(repoName string, commitID string, path string, url string, recursive bool, overwrite bool) (retErr error) {
	putFileClient, err := c.PfsAPIClient.PutFile(c.Ctx())
	if err != nil {
		return grpcutil.ScrubGRPC(err)
	}
	defer func() {
		if _, err := putFileClient.CloseAndRecv(); err != nil && retErr == nil {
			retErr = grpcutil.ScrubGRPC(err)
		}
	}()
	var overwriteIndex *pfs.OverwriteIndex
	if overwrite {
		overwriteIndex = &pfs.OverwriteIndex{0}
	}
	if err := putFileClient.Send(&pfs.PutFileRequest{
		File:           NewFile(repoName, commitID, path),
		Url:            url,
		Recursive:      recursive,
		OverwriteIndex: overwriteIndex,
	}); err != nil {
		return grpcutil.ScrubGRPC(err)
	}
	return nil
}

// CopyFile copys a file from one pfs location to another. It can be used on
// directories or regular files.
func (c APIClient) CopyFile(srcRepo, srcCommit, srcPath, dstRepo, dstCommit, dstPath string, overwrite bool) error {
	if _, err := c.PfsAPIClient.CopyFile(c.Ctx(),
		&pfs.CopyFileRequest{
			Src:       NewFile(srcRepo, srcCommit, srcPath),
			Dst:       NewFile(dstRepo, dstCommit, dstPath),
			Overwrite: overwrite,
		}); err != nil {
		return grpcutil.ScrubGRPC(err)
	}
	return nil
}

// GetFile returns the contents of a file at a specific Commit.
// offset specifies a number of bytes that should be skipped in the beginning of the file.
// size limits the total amount of data returned, note you will get fewer bytes
// than size if you pass a value larger than the size of the file.
// If size is set to 0 then all of the data will be returned.
func (c APIClient) GetFile(repoName string, commitID string, path string, offset int64, size int64, writer io.Writer) error {
	if c.streamSemaphore != nil {
		c.streamSemaphore <- struct{}{}
		defer func() { <-c.streamSemaphore }()
	}
	apiGetFileClient, err := c.getFile(repoName, commitID, path, offset, size)
	if err != nil {
		return grpcutil.ScrubGRPC(err)
	}
	if err := grpcutil.WriteFromStreamingBytesClient(apiGetFileClient, writer); err != nil {
		return grpcutil.ScrubGRPC(err)
	}
	return nil
}

// GetFileReader returns a reader for the contents of a file at a specific Commit.
// offset specifies a number of bytes that should be skipped in the beginning of the file.
// size limits the total amount of data returned, note you will get fewer bytes
// than size if you pass a value larger than the size of the file.
// If size is set to 0 then all of the data will be returned.
func (c APIClient) GetFileReader(repoName string, commitID string, path string, offset int64, size int64) (io.Reader, error) {
	apiGetFileClient, err := c.getFile(repoName, commitID, path, offset, size)
	if err != nil {
		return nil, grpcutil.ScrubGRPC(err)
	}
	return grpcutil.NewStreamingBytesReader(apiGetFileClient), nil
}

func (c APIClient) getFile(repoName string, commitID string, path string, offset int64,
	size int64) (pfs.API_GetFileClient, error) {
	return c.PfsAPIClient.GetFile(
		c.Ctx(),
		&pfs.GetFileRequest{
			File:        NewFile(repoName, commitID, path),
			OffsetBytes: offset,
			SizeBytes:   size,
		},
	)
}

// InspectFile returns info about a specific file.
func (c APIClient) InspectFile(repoName string, commitID string, path string) (*pfs.FileInfo, error) {
	return c.inspectFile(repoName, commitID, path)
}

func (c APIClient) inspectFile(repoName string, commitID string, path string) (*pfs.FileInfo, error) {
	fileInfo, err := c.PfsAPIClient.InspectFile(
		c.Ctx(),
		&pfs.InspectFileRequest{
			File: NewFile(repoName, commitID, path),
		},
	)
	if err != nil {
		return nil, grpcutil.ScrubGRPC(err)
	}
	return fileInfo, nil
}

// ListFile returns info about all files in a Commit.
func (c APIClient) ListFile(repoName string, commitID string, path string) ([]*pfs.FileInfo, error) {
	fs, err := c.PfsAPIClient.ListFileStream(
		c.Ctx(),
		&pfs.ListFileRequest{
			File: NewFile(repoName, commitID, path),
		},
	)
	if err != nil {
		return nil, grpcutil.ScrubGRPC(err)
	}
	var result []*pfs.FileInfo
	for {
		f, err := fs.Recv()
		if err == io.EOF {
			break
		} else if err != nil {
			return nil, grpcutil.ScrubGRPC(err)
		}
		result = append(result, f)
	}
	return result, nil
}

// GlobFile returns files that match a given glob pattern in a given commit.
// The pattern is documented here:
// https://golang.org/pkg/path/filepath/#Match
func (c APIClient) GlobFile(repoName string, commitID string, pattern string) ([]*pfs.FileInfo, error) {
	fs, err := c.PfsAPIClient.GlobFileStream(
		c.Ctx(),
		&pfs.GlobFileRequest{
			Commit:  NewCommit(repoName, commitID),
			Pattern: pattern,
		},
	)
	if err != nil {
		return nil, grpcutil.ScrubGRPC(err)
	}
	var result []*pfs.FileInfo
	for {
		f, err := fs.Recv()
		if err == io.EOF {
			break
		} else if err != nil {
			return nil, grpcutil.ScrubGRPC(err)
		}
		result = append(result, f)
	}
	return result, nil
}

// DiffFile returns the difference between 2 paths, old path may be omitted in
// which case the parent of the new path will be used. DiffFile return 2 values
// (unless it returns an error) the first value is files present under new
// path, the second is files present under old path, files which are under both
// paths and have identical content are omitted.
func (c APIClient) DiffFile(newRepoName, newCommitID, newPath, oldRepoName,
	oldCommitID, oldPath string, shallow bool) ([]*pfs.FileInfo, []*pfs.FileInfo, error) {
	var oldFile *pfs.File
	if oldRepoName != "" {
		oldFile = NewFile(oldRepoName, oldCommitID, oldPath)
	}
	resp, err := c.PfsAPIClient.DiffFile(
		c.Ctx(),
		&pfs.DiffFileRequest{
			NewFile: NewFile(newRepoName, newCommitID, newPath),
			OldFile: oldFile,
			Shallow: shallow,
		},
	)
	if err != nil {
		return nil, nil, grpcutil.ScrubGRPC(err)
	}
	return resp.NewFiles, resp.OldFiles, nil
}

// WalkFn is the type of the function called for each file in Walk.
// Returning a non-nil error from WalkFn will result in Walk aborting and
// returning said error.
type WalkFn func(*pfs.FileInfo) error

// Walk walks the pfs filesystem rooted at path. walkFn will be called for each
// file found under path, this includes both regular files and directories.
func (c APIClient) Walk(repoName string, commitID string, path string, walkFn WalkFn) error {
	fileInfo, err := c.InspectFile(repoName, commitID, path)
	if err != nil {
		return err
	}
	if err := walkFn(fileInfo); err != nil {
		return err
	}
	for _, childPath := range fileInfo.Children {
		if err := c.Walk(repoName, commitID, filepath.Join(path, childPath), walkFn); err != nil {
			return err
		}
	}
	return nil
}

// DeleteFile deletes a file from a Commit.
// DeleteFile leaves a tombstone in the Commit, assuming the file isn't written
// to later attempting to get the file from the finished commit will result in
// not found error.
// The file will of course remain intact in the Commit's parent.
func (c APIClient) DeleteFile(repoName string, commitID string, path string) error {
	_, err := c.PfsAPIClient.DeleteFile(
		c.Ctx(),
		&pfs.DeleteFileRequest{
			File: NewFile(repoName, commitID, path),
		},
	)
	return err
}

type putFileWriteCloser struct {
	request       *pfs.PutFileRequest
	putFileClient pfs.API_PutFileClient
	sent          bool
}

func (c APIClient) newPutFileWriteCloser(repoName string, commitID string, path string, delimiter pfs.Delimiter, targetFileDatums int64, targetFileBytes int64, overwriteIndex *pfs.OverwriteIndex) (*putFileWriteCloser, error) {
	putFileClient, err := c.PfsAPIClient.PutFile(c.Ctx())
	if err != nil {
		return nil, err
	}
	return &putFileWriteCloser{
		request: &pfs.PutFileRequest{
			File:             NewFile(repoName, commitID, path),
			Delimiter:        delimiter,
			TargetFileDatums: targetFileDatums,
			TargetFileBytes:  targetFileBytes,
			OverwriteIndex:   overwriteIndex,
		},
		putFileClient: putFileClient,
	}, nil
}

func (w *putFileWriteCloser) Write(p []byte) (int, error) {
	bytesWritten := 0
	for {
		// Buffer the write so that we don't exceed the grpc
		// MaxMsgSize. This value includes the whole payload
		// including headers, so we're conservative and halve it
		ceil := bytesWritten + grpcutil.MaxMsgSize/2
		if ceil > len(p) {
			ceil = len(p)
		}
		actualP := p[bytesWritten:ceil]
		if len(actualP) == 0 {
			break
		}
		w.request.Value = actualP
		if err := w.putFileClient.Send(w.request); err != nil {
			return 0, grpcutil.ScrubGRPC(err)
		}
		w.sent = true
		w.request.Value = nil
		// File is only needed on the first request
		w.request.File = nil
		bytesWritten += len(actualP)
	}
	return bytesWritten, nil
}

func (w *putFileWriteCloser) Close() error {
	// we always send at least one request, otherwise it's impossible to create
	// an empty file
	if !w.sent {
		if err := w.putFileClient.Send(w.request); err != nil {
			return err
		}
	}
	_, err := w.putFileClient.CloseAndRecv()
	return grpcutil.ScrubGRPC(err)
}

type putObjectWriteCloser struct {
	request *pfs.PutObjectRequest
	client  pfs.ObjectAPI_PutObjectClient
	object  *pfs.Object
}

func (c APIClient) newPutObjectWriteCloser(tags ...string) (*putObjectWriteCloser, error) {
	client, err := c.ObjectAPIClient.PutObject(c.Ctx())
	if err != nil {
		return nil, grpcutil.ScrubGRPC(err)
	}
	var _tags []*pfs.Tag
	for _, tag := range tags {
		_tags = append(_tags, &pfs.Tag{Name: tag})
	}
	return &putObjectWriteCloser{
		request: &pfs.PutObjectRequest{
			Tags: _tags,
		},
		client: client,
	}, nil
}

func (w *putObjectWriteCloser) Write(p []byte) (int, error) {
	w.request.Value = p
	if err := w.client.Send(w.request); err != nil {
		return 0, grpcutil.ScrubGRPC(err)
	}
	return len(p), nil
}

func (w *putObjectWriteCloser) Close() error {
	var err error
	w.object, err = w.client.CloseAndRecv()
	return grpcutil.ScrubGRPC(err)
}

type putObjectSplitWriteCloser struct {
	request *pfs.PutObjectRequest
	client  pfs.ObjectAPI_PutObjectSplitClient
	objects []*pfs.Object
}

func (c APIClient) newPutObjectSplitWriteCloser() (*putObjectSplitWriteCloser, error) {
	client, err := c.ObjectAPIClient.PutObjectSplit(c.Ctx())
	if err != nil {
		return nil, grpcutil.ScrubGRPC(err)
	}
	return &putObjectSplitWriteCloser{
		request: &pfs.PutObjectRequest{},
		client:  client,
	}, nil
}

func (w *putObjectSplitWriteCloser) Write(p []byte) (int, error) {
	w.request.Value = p
	if err := w.client.Send(w.request); err != nil {
		return 0, grpcutil.ScrubGRPC(err)
	}
	return len(p), nil
}

func (w *putObjectSplitWriteCloser) Close() error {
	objects, err := w.client.CloseAndRecv()
	if err != nil {
		return grpcutil.ScrubGRPC(err)
	}
	w.objects = objects.Objects
	return nil
}<|MERGE_RESOLUTION|>--- conflicted
+++ resolved
@@ -301,6 +301,13 @@
 	return branchInfos.BranchInfo, nil
 }
 
+
+// SetBranch sets a commit and its ancestors as a branch.
+// SetBranch is deprecated in favor of CommitBranch.
+func (c APIClient) SetBranch(repoName string, commit string, branch string) error {
+	return c.CreateBranch(repoName, branch, commit, nil)
+}
+
 // DeleteBranch deletes a branch, but leaves the commits themselves intact.
 // In other words, those commits can still be accessed via commit IDs and
 // other branches they happen to be on.
@@ -314,18 +321,8 @@
 	return grpcutil.ScrubGRPC(err)
 }
 
-<<<<<<< HEAD
-// SetBranch sets a commit and its ancestors as a branch.
-// SetBranch is deprecated in favor of CommitBranch.
-func (c APIClient) SetBranch(repoName string, commit string, branch string) error {
-	return c.CreateBranch(repoName, branch, commit, nil)
-}
-
 // DeleteCommit deletes a commit.
 // Note it is currently not implemented.
-=======
-// DeleteCommit deletes an unfinished commit.
->>>>>>> e495201b
 func (c APIClient) DeleteCommit(repoName string, commitID string) error {
 	_, err := c.PfsAPIClient.DeleteCommit(
 		c.Ctx(),
