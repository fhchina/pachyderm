--- conflicted
+++ resolved
@@ -109,9 +109,9 @@
   Pipeline pipeline = 1;
 }
 
-<<<<<<< HEAD
 message SubscribeNewPipelineRequest {
-=======
+}
+
 service API {
   rpc CreateJob(CreateJobRequest) returns (Job) {}
   rpc InspectJob(InspectJobRequest) returns (JobInfo) {}
@@ -122,17 +122,4 @@
   rpc InspectPipeline(InspectPipelineRequest) returns (PipelineInfo) {}
   rpc ListPipeline(ListPipelineRequest) returns (PipelineInfos) {}
   rpc DeletePipeline(DeletePipelineRequest) returns (google.protobuf.Empty) {}
-
->>>>>>> bbc6ea7e
-}
-
-service API {
-  rpc CreateJob(CreateJobRequest) returns (Job) {}
-  rpc InspectJob(InspectJobRequest) returns (JobInfo) {}
-  rpc ListJob(ListJobRequest) returns (JobInfos) {}
-
-  rpc CreatePipeline(CreatePipelineRequest) returns (google.protobuf.Empty) {}
-  rpc InspectPipeline(InspectPipelineRequest) returns (PipelineInfo) {}
-  rpc ListPipeline(ListPipelineRequest) returns (PipelineInfos) {}
-  rpc DeletePipeline(DeletePipelineRequest) returns (google.protobuf.Empty) {}
 }